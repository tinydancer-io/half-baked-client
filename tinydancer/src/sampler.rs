use crate::stats::{PerRequestSampleStats, PerRequestVerificationStats, SlotUpdateStats};
use crate::tinydancer::{endpoint, ClientService, Cluster};
use crate::ui::crossterm::start_ui_loop;
use crate::{convert_to_websocket, send_rpc_call, try_coerce_shred};
use async_trait::async_trait;
use crossbeam::channel::{Receiver, Sender};
use futures::Sink;
use itertools::Itertools;
use rand::distributions::Uniform;
use rand::prelude::*;
use rayon::prelude::*;
use reqwest::Request;
use rocksdb::{ColumnFamily, Options as RocksOptions, DB};
use serde::de::DeserializeOwned;
use solana_ledger::shred::{ShredId, ShredType};
use solana_ledger::{
    ancestor_iterator::{AncestorIterator, AncestorIteratorWithHash},
    blockstore::Blockstore,
    // blockstore_db::columns::ShredCode,
    shred::{Nonce, Shred, ShredCode, ShredData, ShredFetchStats, SIZE_OF_NONCE},
};
<<<<<<< HEAD
use solana_sdk::hash::hashv;
=======
use solana_measure::measure::Measure;
>>>>>>> 88fbbcd6
use solana_sdk::{
    clock::Slot,
    genesis_config::ClusterType,
    hash::{Hash, HASH_BYTES},
    packet::PACKET_DATA_SIZE,
    pubkey::{Pubkey, PUBKEY_BYTES},
    signature::{Signable, Signature, Signer, SIGNATURE_BYTES},
    signer::keypair::Keypair,
    timing::{duration_as_ms, timestamp},
};
use std::str::FromStr;
use std::sync::atomic::{AtomicU32, Ordering};
use std::sync::Arc;
use std::time::Instant;
use std::{error::Error, ops::Add};
use std::{
    net::{SocketAddr, UdpSocket},
    thread::Builder,
};
use tiny_logger::logs::{debug, error, info};
use tokio::{
    sync::mpsc::UnboundedSender,
    task::{JoinError, JoinHandle},
};
use tungstenite::{connect, Message};
use url::Url;
const SHRED_CF: &'static str = &"archived_shreds";
pub struct SampleService {
    sample_indices: Vec<u64>,
    // peers: Vec<(Pubkey, SocketAddr)>,
    sampler_handle: JoinHandle<()>,
}
pub struct SampleServiceConfig {
    pub cluster: Cluster,
    pub archive_config: Option<ArchiveConfig>,
}

#[derive(Clone)]
pub struct ArchiveConfig {
    pub shred_archive_duration: u64,

    pub archive_path: String,
}
#[async_trait]
impl ClientService<SampleServiceConfig> for SampleService {
    type ServiceError = tokio::task::JoinError;
    fn new(config: SampleServiceConfig) -> Self {
        let sampler_handle = tokio::spawn(async {
            let rpc_url = endpoint(config.cluster);
            let pub_sub = convert_to_websocket!(rpc_url);
            let mut threads = Vec::default();

            let (slot_update_tx, slot_update_rx) = crossbeam::channel::unbounded::<u64>();
            let (shred_tx, shred_rx) = crossbeam::channel::unbounded();
<<<<<<< HEAD
            let (verified_shred_tx, verified_shred_rx) = crossbeam::channel::unbounded();
            threads.push(tokio::spawn(slot_update_loop(slot_update_tx, pub_sub)));
=======
            //from slot_update_loop to shred_verify_loop
            // let (slot_tx, slot_rx) = crossbeam::channel::unbounded::<u64>();
            // // from slot_update_loop to start_ui_loop
            // let (ui_slot_tx, ui_slot_rx) = crossbeam::channel::unbounded::<SlotUpdateStats>();
            let (verification_stats_tx, verification_stats_rx) =
                crossbeam::channel::unbounded::<PerRequestVerificationStats>();
            let (per_req_tx, per_req_rx) = crossbeam::channel::unbounded::<PerRequestSampleStats>();
            threads.push(tokio::spawn(slot_update_loop(
                slot_update_tx,
                // slot_tx,
                // ui_slot_tx,
                pub_sub,
            )));
>>>>>>> 88fbbcd6
            threads.push(tokio::spawn(shred_update_loop(
                slot_update_rx,
                rpc_url,
                shred_tx,
                per_req_tx,
            )));
            threads.push(tokio::spawn(shred_verify_loop(
                shred_rx,
                // slot_rx,
                // verification_stats_tx,
            )));
            threads.push(tokio::spawn(start_ui_loop(
                // ui_slot_rx,
                // per_req_rx,
                // verification_stats_rx,
            )));
<<<<<<< HEAD
            threads.push(tokio::spawn(shred_verify_loop(shred_rx, verified_shred_tx)));
            if let Some(archive_config) = config.archive_config {
                threads.push(tokio::spawn(shred_archiver(
                    verified_shred_rx,
                    archive_config.clone(),
                )));
            }
=======
>>>>>>> 88fbbcd6
            for thread in threads {
                thread.await;
            }
        });
        let sample_indices: Vec<u64> = Vec::default();
        Self {
            sampler_handle,
            sample_indices,
        }
    }
    async fn join(self) -> std::result::Result<(), Self::ServiceError> {
        self.sampler_handle.await
    }
}
pub fn gen_random_indices(max_shreds_per_slot: usize, sample_qty: usize) -> Vec<usize> {
    let mut rng = StdRng::from_entropy();
    let vec = (0..max_shreds_per_slot)
        .map(|_| rng.gen_range(0..max_shreds_per_slot))
        .collect::<Vec<usize>>();
    vec.as_slice()[0..sample_qty].to_vec()
}
pub async fn request_shreds(
    slot: usize,
    indices: Vec<usize>,
    endpoint: String,
) -> Result<GetShredResponse, serde_json::Error> {
    let request =
        serde_json::json!(  {"jsonrpc": "2.0","id":1,"method":"getShreds","params":[slot,&indices,{
          "commitment": "confirmed"
        }]}) // getting one shred just to get max shreds per slot, can maybe randomize the selection here
        .to_string();
    let res = send_rpc_call!(endpoint, request);
    // println!("why not result {:?}", res);
    serde_json::from_str::<GetShredResponse>(res.to_string().as_str())
}

async fn slot_update_loop(
    slot_update_tx: Sender<u64>,
    // ui_slot_tx: Sender<SlotUpdateStats>,
    pub_sub: String,
) {
    let (mut socket, _response) =
        connect(Url::parse(pub_sub.as_str()).unwrap()).expect("Can't connect to websocket");
    socket
        .write_message(Message::Text(
            r#"{ "jsonrpc": "2.0", "id": 1, "method": "slotSubscribe" }"#.into(),
        ))
        .unwrap();
    let mut slot_update_stats = SlotUpdateStats::default();
    loop {
        match socket.read_message() {
            Ok(msg) => {
                let res = serde_json::from_str::<SlotSubscribeResponse>(msg.to_string().as_str());
                // println!("res: {:?}", msg.to_string().as_str());
                if let Ok(res) = res {
                    match slot_update_tx.send(res.params.result.root as u64) {
                        Ok(_) => {
                            // println!("slot updated: {:?}", res.params.result.root);
                            // report slot or root from the response?
                            slot_update_stats.slots = res.params.result.root as usize;
                            // slot_tx.send(res.params.result.root as u64).expect("failed to send update to verifier thread");
                            // ui_slot_tx.send(
                            //     // SlotUpdateStats::new(
                            //     //     res.params.result.root as usize,
                            //     slot_update_stats

                            // ).expect("failed");
                        }
                        Err(e) => {
                            println!("error here: {:?} {:?}", e, res.params.result.root as u64);
                            continue; // @TODO: we should add retries here incase send fails for some reason
                        }
                    }
                }
            }
            Err(e) => println!("err: {:?}", e),
        }
    }
}
//need to send the PerRequestSampleStats to the UI service
async fn shred_update_loop(
    slot_update_rx: Receiver<u64>,
    endpoint: String,
    shred_tx: Sender<(Vec<Option<Shred>>, solana_ledger::shred::Pubkey)>,
    per_req_stat_tx: Sender<PerRequestSampleStats>,
) {
    let mut per_request_sample_stats = PerRequestSampleStats::default();
    loop {
        if let Ok(slot) = slot_update_rx.recv() {
            //let mut last_stats = Instant::now();
            //Why don't we pass random indices here directly?
            let shred_for_one = request_shreds(slot as usize, vec![0], endpoint.clone()).await;
            per_request_sample_stats.slot = slot;
            // println!("res {:?}", shred_for_one);
            let shred_indices_for_slot = match shred_for_one {
                Ok(_first_shred) => {
                    //since the rpc response gives us a flattened Vec<[data_shred[1], codingshred[17], data_shred, coding_shred...n]>
                    // and below we're getting the second item (at index 1) i.e the coding shred for each iteration of
                    // the outer loop, hence we always get coding shred count and no data shreds.
                    let first_shred = &_first_shred.result.shreds[1].clone(); // add some check later

                    //#########################################<EXPERIMENTAL !>###############################################################
                    // ---> Now we're getting individual instances of RpcShred struct collected in Vec<RpcShred> where
                    // the first 'RpcShred' struct in the vector contains data shred (ShredData) (Option<ShredCode> is None here) and the next one
                    // right after it contains coding shred (ShredCode) (Option<ShredData> is None here).
                    // Implementing Iterator trait over RpcShred should help here.
                    //  let vec_shreds: Vec<RpcShred> = _first_shred.result.shreds.into_iter().flatten().skip(1).step_by(2).collect();
                    let vec_shreds: Vec<RpcShred> =
                        _first_shred.result.shreds.into_iter().flatten().collect();
                    // println!("{:?}",vec_shreds);
                    // let n: Vec<u16> = vec_shreds.into_iter().map(|s| match (s.clone().shred_data,
                    // s.clone().shred_code){
                    //     (Some(data_shred), None) => {
                    //         per_request_sample_stats.num_data_shreds = Shred::ShredData(data_shred.clone())
                    //         //It panics here on unwrap() when i run the experimental code.
                    //         //WHY? Apparently num_data_shreds() only looks for ShredCode i.e. the coding shreds.
                    //         //This is set in the validator codebase by Solana Labs.
                    //         .num_data_shreds().unwrap() as usize;
                    //         Some(
                    //             Shred::ShredData(data_shred)
                    //                 .num_data_shreds()
                    //                 .expect("num data shreds error"),
                    //         )
                    //         // Some(data_shred. ().expect("num data shreds error"))
                    //     }
                    //     (None, Some(coding_shred)) =>{
                    //         per_request_sample_stats.num_coding_shreds = Shred::ShredCode(coding_shred.clone())
                    //         .num_coding_shreds().unwrap() as usize;
                    //         Some(
                    //         Shred::ShredCode(coding_shred)
                    //             .num_coding_shreds()
                    //             .expect("num code shreds error"),
                    //     )
                    // }
                    //     _ => None,
                    // }).flatten().collect();
                    //###############################################<EXPERIMENTAL !>################################################################

                    // This max_shreds_per_slot is a count of coding shreds since it always matches with
                    // the coding shred arm
                    let max_shreds_per_slot = if let Some(first_shred) = first_shred {
                        match (
                            first_shred.clone().shred_data,
                            first_shred.clone().shred_code,
                        ) {
                            (Some(data_shred), None) => {
                                per_request_sample_stats.num_data_shreds =
                                    Shred::ShredData(data_shred.clone())
                                        .num_data_shreds()
                                        .unwrap() as usize;
                                Some(
                                    Shred::ShredData(data_shred)
                                        .num_data_shreds()
                                        .expect("num data shreds error"),
                                )
                                // Some(data_shred. ().expect("num data shreds error"))
                            }
                            (None, Some(coding_shred)) => {
                                //We get 17 coding shreds here
                                per_request_sample_stats.num_coding_shreds =
                                    Shred::ShredCode(coding_shred.clone())
                                        .num_coding_shreds()
                                        .unwrap() as usize;
                                Some(
                                    Shred::ShredCode(coding_shred)
                                        .num_coding_shreds()
                                        .expect("num code shreds error"),
                                )
                            }
                            _ => None,
                        }
                    } else {
                        // println!("shred: {:?}", first_shred);
                        None
                    };
                    // println!("max_shreds_per_slot {:?}", max_shreds_per_slot);
                    // finally we pass in the number of coding shreds into this branch
                    // where it generates a Vec of indices of coding shreds randomly sampled
                    // from the total number of coding shreds(max_shreds_per_slot).
                    // let vec_rand_indices = n.into_iter().map(|i| gen_random_indices(i as usize, 10)).collect::<Vec<Vec<usize>>>();
                    if let Some(max_shreds_per_slot) = max_shreds_per_slot {
                        let indices = gen_random_indices(max_shreds_per_slot as usize, 10); // unwrap only temporary
                        Some(indices)
                    } else {
                        None
                    }
                }
                Err(_) => {
                    //@TODO: add logger here

                    None
                }
            };
            // println!("indices of: {:?}", shred_indices_for_slot);
            // Next we pass the random shred indices of coding shreds below..
            if let Some(shred_indices_for_slot) = shred_indices_for_slot.clone() {
                // This is where we request random shreds
                let shreds_for_slot = request_shreds(
                    slot as usize,
                    shred_indices_for_slot.clone(),
                    endpoint.clone(),
                )
                .await;
                // println!("made 2nd req: {:?}", shreds_for_slot);
                if let Ok(shreds_for_slot) = shreds_for_slot {
                    // println!("get shred for slot in 2nd req");
                    let mut shreds: Vec<Option<Shred>> = shreds_for_slot
                        .result
                        .shreds
                        .par_iter()
                        .map(|s| try_coerce_shred!(s))
                        .collect();
                    per_request_sample_stats.total_sampled = shreds.len() as usize;
                    // println!("before leader");
                    let leader = solana_ledger::shred::Pubkey::from_str(
                        shreds_for_slot.result.leader.as_str(),
                    )
                    .unwrap();
                    // println!("leader {:?}", leader);
                    let mut fullfill_count = AtomicU32::new(0u32);
                    shreds.dedup();
                    shreds.iter().for_each(|f| {
                        if let Some(s) = f {
                            info!("{:?}", s.index());
                        }
                    });
                    //This block iterates over the Vec of shreds and checks whether the requested shreds have been received
                    // TODO: Modify the statistics to add the fullfill count of requested shreds.
                    shreds.par_iter().for_each(|s| {
                        if let Some(s) = s {
                            match shred_indices_for_slot.contains(&(s.index() as usize)) {
                                true => {
                                    fullfill_count.fetch_add(1, Ordering::Relaxed);
                                    info!(
                                        "Received requested shred: {:?} for slot: {:?}",
                                        s.index(),
                                        s.slot()
                                    )
                                }
                                false => info!(
                                    "Received unrequested shred index: {:?} for slot: {:?}",
                                    s.index(),
                                    s.slot()
                                ),
                            }
                        } else {
                            info!("Received empty")
                        }
                    });
                    if (fullfill_count.get_mut().to_owned() as usize) < shred_indices_for_slot.len()
                    {
                        info!("Received incomplete number of shreds, requested {:?} shreds for slot {:?} and received {:?}", shred_indices_for_slot.len(),slot, fullfill_count);
                    }
                    //println!("MORTY! {:?}", per_request_sample_stats);
                    shred_tx
                        .send((shreds, leader))
                        .expect("shred tx send error");
                    per_req_stat_tx
                        .send(per_request_sample_stats)
                        .expect("failed to send");
                }
            }
        }
    }
}
// use solana_ledger::shred::dispatch;
pub fn verify_sample(shred: &Shred, leader: solana_ledger::shred::Pubkey) -> bool {
    // @TODO fix error handling here
    let verify_merkle_root = match shred {
        Shred::ShredData(ShredData::Merkle(shred)) => Some(shred.verify_merkle_proof()),

        Shred::ShredCode(ShredCode::Merkle(shred)) => Some(shred.verify_merkle_proof()),
        _ => None,
    };

    let verified = vec![shred.verify(&leader), {
        if let Some(proof) = verify_merkle_root {
            match proof {
                Ok(validated) => validated,
                Err(e) => panic!("{}", e),
            }
        } else {
            panic!("This was not a merkle shred"); // @TODO figure out how to handle this properly
        }
    }]
    .iter()
    .all(|s| *s == true);
    verified
}
pub async fn shred_verify_loop(
    shred_rx: Receiver<(Vec<Option<Shred>>, solana_ledger::shred::Pubkey)>,
<<<<<<< HEAD
    verified_shred_tx: Sender<(Shred, solana_ledger::shred::Pubkey)>,
=======
    //verified_stats: &mut SampleVerificationStats
    // slot_rx: Receiver<u64>,
    // verification_stats_tx: Sender<PerRequestVerificationStats>,
>>>>>>> 88fbbcd6
) {
    let mut sample_verification_stats = &mut PerRequestVerificationStats::default();

    loop {
        let rx = shred_rx.recv();
        // let current_slot = slot_rx
        //     .recv()
        //     .expect("failed to receive slot update in verifier loop");
        // let first = rx.unwrap().0[0].unwrap().slot();
        let mut current_slot = 0u64;
        if let Ok((shreds, leader)) = rx {
<<<<<<< HEAD
            shreds.par_iter().for_each(|sh| match sh {
                Some(shred) => {
                    let verified = verify_sample(shred, leader);
                    match verified {
                        true => {
                            info!(
                                "sample {:?} verified for slot: {:?}",
                                shred.index(),
                                shred.slot()
                            );
                            match verified_shred_tx.send((shred.clone(), leader)) {
                                Ok(_) => {}
                                Err(e) => error!("Error verified_shred_tx: {}", e),
                            }
                        }
                        false => info!("sample INVALID for slot : {:?}", shred.slot()),
=======
            current_slot = shreds[0].clone().unwrap().slot(); // this is not ideal, need to change in future
            let ver_result = shreds
                .par_iter()
                .map(|sh| {
                    let mut stat = 0usize;
                    let mut failed_stat = 0usize;
                    match sh {
                        Some(shred) => {
                            let verified = verify_sample(shred, leader);
                            match verified {
                                true => {
                                    stat += 1;
                                    info!(
                                        "sample {:?} verified for slot: {:?}",
                                        shred.index(),
                                        shred.slot(),
                                    );
                                }
                                false => {
                                    failed_stat += 1;
                                    info!("sample INVALID for slot : {:?}", shred.slot())
                                }
                            }
                        }
                        None => {}
>>>>>>> 88fbbcd6
                    }
                    (stat, failed_stat)
                    // sample_verification_stats.num_verified += stat;
                    // sample_verification_stats.num_failed += failed_stat;
                })
                .collect::<Vec<(usize, usize)>>();
            let res = ver_result
                .iter()
                .fold((0, 0), |acc, &(x, y)| (acc.0 + x, acc.1 + y));
            let (verified, failed) = res;
            sample_verification_stats.slot = current_slot;
            sample_verification_stats.num_verified = verified;
            sample_verification_stats.num_failed = failed;
            // verification_stats_tx
            //     .send(*sample_verification_stats)
            //     .expect("failed to send");
        } else {
            println!("None")
        }
    }
}
pub async fn shred_archiver(
    verified_shred_rx: Receiver<(Shred, solana_ledger::shred::Pubkey)>,
    archive_config: ArchiveConfig,
) {
    loop {
        if let Ok((verified_shred, leader)) = verified_shred_rx.recv() {
            let mut opts = RocksOptions::default();
            opts.create_if_missing(true);
            opts.set_error_if_exists(false);
            opts.create_missing_column_families(true);

            let key = verified_shred.id().seed(&leader);
            // let cfs =
            //     rocksdb::DB::list_cf(&opts, archive_config.archive_path.clone()).unwrap_or(vec![]);
            // let shred_cf = cfs.clone().into_iter().find(|cf| cf.as_str() == SHRED_CF);
            let instance =
                DB::open_cf(&opts, archive_config.archive_path.clone(), vec![SHRED_CF]).unwrap();
            // match shred_cf {
            //     Some(cf_name) => {
            let cf = instance.cf_handle(SHRED_CF).unwrap();
            let put_response = put_serialized(&instance, cf, key, &verified_shred);
            match put_response {
                Ok(_) => info!("Saved Shred {:?} to db", verified_shred.id().seed(&leader)),
                Err(e) => error!("{:?}", e),
            }
            //     }
            //     None => instance
            //         .create_cf(SHRED_CF, &RocksOptions::default())
            //         .unwrap(),
            // }
        }
    }
}

fn put_serialized<T: serde::Serialize + std::fmt::Debug>(
    instance: &rocksdb::DB,
    cf: &ColumnFamily,
    key: [u8; 32],
    value: &T,
) -> Result<(), String> {
    match serde_json::to_string(&value) {
        Ok(serialized) => instance
            .put_cf(cf, &key, serialized.into_bytes())
            .map_err(|err| format!("Failed to put to ColumnFamily:{:?}", err)),
        Err(err) => Err(format!(
            "Failed to serialize to String. T: {:?}, err: {:?}",
            value, err
        )),
    }
}
fn get_serialized<T: DeserializeOwned>(
    instance: &rocksdb::DB,
    cf: &ColumnFamily,
    key: [u8; 32],
) -> Result<Option<T>, String> {
    match instance.get_cf(cf, key) {
        Ok(opt) => match opt {
            Some(found) => match String::from_utf8(found) {
                Ok(s) => match serde_json::from_str::<T>(&s) {
                    Ok(t) => Ok(Some(t)),
                    Err(err) => Err(format!("Failed to deserialize: {:?}", err)),
                },
                Err(err) => Err(format!("Failed to convert to String: {:?}", err)),
            },
            None => Ok(None),
        },
        Err(err) => Err(format!("Failed to get from ColumnFamily: {:?}", err)),
    }
}
use serde_derive::Deserialize;
use serde_derive::Serialize;

//#[derive()]

#[derive(Default, Debug, Clone, PartialEq, Serialize, Deserialize)]
#[serde(rename_all = "camelCase")]
pub struct SlotSubscribeResponse {
    pub jsonrpc: String,
    pub method: String,
    pub params: SlotSubscribeParams,
}

#[derive(Default, Debug, Clone, PartialEq, Serialize, Deserialize)]
#[serde(rename_all = "camelCase")]
pub struct SlotSubscribeParams {
    pub result: SlotSubscribeResult,
    pub subscription: i64,
}

#[derive(Default, Debug, Clone, PartialEq, Serialize, Deserialize)]
#[serde(rename_all = "camelCase")]
pub struct SlotSubscribeResult {
    pub parent: i64,
    pub root: i64,
    pub slot: i64,
}

#[derive(Default, Debug, Clone, PartialEq, Serialize, Deserialize)]
#[serde(rename_all = "camelCase")]
pub struct GetShredResponse {
    pub jsonrpc: String,
    pub result: GetShredResult,
    pub id: i64,
}
#[derive(Default, Debug, Clone, PartialEq, Serialize, Deserialize)]
#[serde(rename_all = "camelCase")]
pub struct GetShredResult {
    pub leader: String,
    pub shreds: Vec<Option<RpcShred>>, // This has to be an option
}
#[derive(Default, Debug, Clone, PartialEq, Serialize, Deserialize)]
#[serde(rename_all = "camelCase")]
pub struct RpcShred {
    #[serde(rename = "ShredData")]
    pub shred_data: Option<ShredData>,
    #[serde(rename = "ShredCode")]
    pub shred_code: Option<ShredCode>,
}

#[cfg(test)]
mod tests {
    use rocksdb::{Options as RocksOptions, DB};
    use solana_ledger::shred::Shred;

    use super::{get_serialized, SHRED_CF};
    #[test]
    fn get_shred_from_db() {
        let mut opts = RocksOptions::default();
        opts.create_if_missing(true);
        opts.set_error_if_exists(false);
        opts.create_missing_column_families(true);
        let instance = DB::open_cf(&opts, "tmp/shreds/", vec![SHRED_CF]).unwrap();
        let key = [
            179, 203, 143, 155, 146, 22, 141, 66, 47, 238, 138, 131, 65, 241, 171, 101, 183, 115,
            178, 42, 248, 125, 178, 220, 242, 2, 204, 167, 239, 159, 88, 224,
        ];
        let cf = instance.cf_handle(SHRED_CF).unwrap();
        let shred = get_serialized::<Shred>(&instance, cf, key);
        assert!(
            shred.is_ok(),
            "error retrieving and serializing shred from db"
        );
    }
}<|MERGE_RESOLUTION|>--- conflicted
+++ resolved
@@ -19,11 +19,11 @@
     // blockstore_db::columns::ShredCode,
     shred::{Nonce, Shred, ShredCode, ShredData, ShredFetchStats, SIZE_OF_NONCE},
 };
-<<<<<<< HEAD
+
 use solana_sdk::hash::hashv;
-=======
+
 use solana_measure::measure::Measure;
->>>>>>> 88fbbcd6
+
 use solana_sdk::{
     clock::Slot,
     genesis_config::ClusterType,
@@ -78,16 +78,16 @@
 
             let (slot_update_tx, slot_update_rx) = crossbeam::channel::unbounded::<u64>();
             let (shred_tx, shred_rx) = crossbeam::channel::unbounded();
-<<<<<<< HEAD
+
             let (verified_shred_tx, verified_shred_rx) = crossbeam::channel::unbounded();
             threads.push(tokio::spawn(slot_update_loop(slot_update_tx, pub_sub)));
-=======
+
             //from slot_update_loop to shred_verify_loop
             // let (slot_tx, slot_rx) = crossbeam::channel::unbounded::<u64>();
             // // from slot_update_loop to start_ui_loop
             // let (ui_slot_tx, ui_slot_rx) = crossbeam::channel::unbounded::<SlotUpdateStats>();
-            let (verification_stats_tx, verification_stats_rx) =
-                crossbeam::channel::unbounded::<PerRequestVerificationStats>();
+            // let (verification_stats_tx, verification_stats_rx) =
+            // crossbeam::channel::unbounded::<PerRequestVerificationStats>();
             let (per_req_tx, per_req_rx) = crossbeam::channel::unbounded::<PerRequestSampleStats>();
             threads.push(tokio::spawn(slot_update_loop(
                 slot_update_tx,
@@ -95,7 +95,7 @@
                 // ui_slot_tx,
                 pub_sub,
             )));
->>>>>>> 88fbbcd6
+
             threads.push(tokio::spawn(shred_update_loop(
                 slot_update_rx,
                 rpc_url,
@@ -112,7 +112,7 @@
                 // per_req_rx,
                 // verification_stats_rx,
             )));
-<<<<<<< HEAD
+
             threads.push(tokio::spawn(shred_verify_loop(shred_rx, verified_shred_tx)));
             if let Some(archive_config) = config.archive_config {
                 threads.push(tokio::spawn(shred_archiver(
@@ -120,8 +120,7 @@
                     archive_config.clone(),
                 )));
             }
-=======
->>>>>>> 88fbbcd6
+
             for thread in threads {
                 thread.await;
             }
@@ -413,13 +412,7 @@
 }
 pub async fn shred_verify_loop(
     shred_rx: Receiver<(Vec<Option<Shred>>, solana_ledger::shred::Pubkey)>,
-<<<<<<< HEAD
     verified_shred_tx: Sender<(Shred, solana_ledger::shred::Pubkey)>,
-=======
-    //verified_stats: &mut SampleVerificationStats
-    // slot_rx: Receiver<u64>,
-    // verification_stats_tx: Sender<PerRequestVerificationStats>,
->>>>>>> 88fbbcd6
 ) {
     let mut sample_verification_stats = &mut PerRequestVerificationStats::default();
 
@@ -431,12 +424,14 @@
         // let first = rx.unwrap().0[0].unwrap().slot();
         let mut current_slot = 0u64;
         if let Ok((shreds, leader)) = rx {
-<<<<<<< HEAD
             shreds.par_iter().for_each(|sh| match sh {
                 Some(shred) => {
+                    let mut stat = 0usize;
+                    let mut failed_stat = 0usize;
                     let verified = verify_sample(shred, leader);
                     match verified {
                         true => {
+                            stat += 1;
                             info!(
                                 "sample {:?} verified for slot: {:?}",
                                 shred.index(),
@@ -447,34 +442,10 @@
                                 Err(e) => error!("Error verified_shred_tx: {}", e),
                             }
                         }
-                        false => info!("sample INVALID for slot : {:?}", shred.slot()),
-=======
-            current_slot = shreds[0].clone().unwrap().slot(); // this is not ideal, need to change in future
-            let ver_result = shreds
-                .par_iter()
-                .map(|sh| {
-                    let mut stat = 0usize;
-                    let mut failed_stat = 0usize;
-                    match sh {
-                        Some(shred) => {
-                            let verified = verify_sample(shred, leader);
-                            match verified {
-                                true => {
-                                    stat += 1;
-                                    info!(
-                                        "sample {:?} verified for slot: {:?}",
-                                        shred.index(),
-                                        shred.slot(),
-                                    );
-                                }
-                                false => {
-                                    failed_stat += 1;
-                                    info!("sample INVALID for slot : {:?}", shred.slot())
-                                }
-                            }
-                        }
-                        None => {}
->>>>>>> 88fbbcd6
+                        false => {
+                failed_stat += 1;
+              info!("sample INVALID for slot : {:?}", shred.slot())
+      }
                     }
                     (stat, failed_stat)
                     // sample_verification_stats.num_verified += stat;
