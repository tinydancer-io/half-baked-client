--- conflicted
+++ resolved
@@ -1,8 +1,4 @@
 **/target
 **.log
-<<<<<<< HEAD
-tmp/
-=======
 tmp/
 .vscode/
->>>>>>> 88fbbcd6
